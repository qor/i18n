package yaml

import (
	"errors"
	"fmt"
	"io/ioutil"
	"net/http"
	"os"
	"path/filepath"
	"strings"

	"github.com/qor/i18n"
	"gopkg.in/yaml.v2"
)

var _ i18n.Backend = &Backend{}

// New new YAML backend for I18n
func New(paths ...string) *Backend {
	backend := &Backend{}

	var files []string
	for _, p := range paths {
		if file, err := os.Open(p); err == nil {
			defer file.Close()
			if fileInfo, err := file.Stat(); err == nil {
				if fileInfo.IsDir() {
					yamlFiles, _ := filepath.Glob(filepath.Join(p, "*.yaml"))
<<<<<<< HEAD
					backend.files = append(backend.files, yamlFiles...)

					ymlFiles, _ := filepath.Glob(filepath.Join(p, "*.yml"))
					backend.files = append(backend.files, ymlFiles...)
=======
					files = append(files, yamlFiles...)

					ymlFiles, _ := filepath.Glob(filepath.Join(p, "*.yml"))
					files = append(files, ymlFiles...)
>>>>>>> 7a56b2b0
				} else if fileInfo.Mode().IsRegular() {
					files = append(files, p)
				}
			}
		}
	}
	for _, file := range files {
		if content, err := ioutil.ReadFile(file); err == nil {
			backend.contents = append(backend.contents, content)
		}
	}
	return backend
}

// NewWithWalk has the same functionality as New but uses filepath.Walk to find all the translation files recursively.
func NewWithWalk(paths ...string) i18n.Backend {
	backend := &Backend{}

	var files []string
	for _, p := range paths {
		filepath.Walk(p, func(path string, fileInfo os.FileInfo, err error) error {
			if isYamlFile(fileInfo) {
				files = append(files, path)
			}
			return nil
		})
	}
	for _, file := range files {
		if content, err := ioutil.ReadFile(file); err == nil {
			backend.contents = append(backend.contents, content)
		}
	}

	return backend
}

func isYamlFile(fileInfo os.FileInfo) bool {
	if fileInfo == nil {
		return false
	}
	return fileInfo.Mode().IsRegular() && (strings.HasSuffix(fileInfo.Name(), ".yml") || strings.HasSuffix(fileInfo.Name(), ".yaml"))
}

func walkFilesystem(fs http.FileSystem, entry http.File, prefix string) [][]byte {
	var (
		contents [][]byte
		err      error
		isRoot   bool
	)
	if entry == nil {
		if entry, err = fs.Open("/"); err != nil {
			return nil
		}
		isRoot = true
		defer entry.Close()
	}
	fileInfo, err := entry.Stat()
	if err != nil {
		return nil
	}
	if !isRoot {
		prefix = prefix + fileInfo.Name() + "/"
	}
	if fileInfo.IsDir() {
		if entries, err := entry.Readdir(-1); err == nil {
			for _, e := range entries {
				if file, err := fs.Open(prefix + e.Name()); err == nil {
					defer file.Close()
					contents = append(contents, walkFilesystem(fs, file, prefix)...)
				}
			}
		}
	} else if isYamlFile(fileInfo) {
		if content, err := ioutil.ReadAll(entry); err == nil {
			contents = append(contents, content)
		}
	}
	return contents
}

// NewWithFilesystem initializes a backend that reads translation files from an http.FileSystem.
func NewWithFilesystem(fss ...http.FileSystem) i18n.Backend {
	backend := &Backend{}

	for _, fs := range fss {
		backend.contents = append(backend.contents, walkFilesystem(fs, nil, "/")...)
	}
	return backend
}

// Backend YAML backend
type Backend struct {
	contents [][]byte
}

func loadTranslationsFromYaml(locale string, value interface{}, scopes []string) (translations []*i18n.Translation) {
	switch v := value.(type) {
	case yaml.MapSlice:
		for _, s := range v {
			results := loadTranslationsFromYaml(locale, s.Value, append(scopes, fmt.Sprint(s.Key)))
			translations = append(translations, results...)
		}
	default:
		var translation = &i18n.Translation{
			Locale: locale,
			Key:    strings.Join(scopes, "."),
			Value:  fmt.Sprint(v),
		}
		translations = append(translations, translation)
	}
	return
}

// LoadYAMLContent load YAML content
func (backend *Backend) LoadYAMLContent(content []byte) (translations []*i18n.Translation, err error) {
	var slice yaml.MapSlice

	if err = yaml.Unmarshal(content, &slice); err == nil {
		for _, item := range slice {
			translations = append(translations, loadTranslationsFromYaml(item.Key.(string) /* locale */, item.Value, []string{})...)
		}
	}

	return translations, err
}

// LoadTranslations load translations from YAML backend
func (backend *Backend) LoadTranslations() (translations []*i18n.Translation) {
<<<<<<< HEAD
	for _, file := range backend.files {
		if content, err := ioutil.ReadFile(file); err == nil {
			if results, err := backend.LoadYAMLContent(content); err == nil {
				translations = append(translations, results...)
			}
=======
	for _, content := range backend.contents {
		if results, err := backend.LoadYAMLContent(content); err == nil {
			translations = append(translations, results...)
>>>>>>> 7a56b2b0
		} else {
			panic(err)
		}
	}
	return translations
}

// SaveTranslation save translation into YAML backend, not implemented
func (backend *Backend) SaveTranslation(t *i18n.Translation) error {
	return errors.New("not implemented")
}

// DeleteTranslation delete translation into YAML backend, not implemented
func (backend *Backend) DeleteTranslation(t *i18n.Translation) error {
	return errors.New("not implemented")
}<|MERGE_RESOLUTION|>--- conflicted
+++ resolved
@@ -26,17 +26,10 @@
 			if fileInfo, err := file.Stat(); err == nil {
 				if fileInfo.IsDir() {
 					yamlFiles, _ := filepath.Glob(filepath.Join(p, "*.yaml"))
-<<<<<<< HEAD
-					backend.files = append(backend.files, yamlFiles...)
-
-					ymlFiles, _ := filepath.Glob(filepath.Join(p, "*.yml"))
-					backend.files = append(backend.files, ymlFiles...)
-=======
 					files = append(files, yamlFiles...)
 
 					ymlFiles, _ := filepath.Glob(filepath.Join(p, "*.yml"))
 					files = append(files, ymlFiles...)
->>>>>>> 7a56b2b0
 				} else if fileInfo.Mode().IsRegular() {
 					files = append(files, p)
 				}
@@ -165,17 +158,9 @@
 
 // LoadTranslations load translations from YAML backend
 func (backend *Backend) LoadTranslations() (translations []*i18n.Translation) {
-<<<<<<< HEAD
-	for _, file := range backend.files {
-		if content, err := ioutil.ReadFile(file); err == nil {
-			if results, err := backend.LoadYAMLContent(content); err == nil {
-				translations = append(translations, results...)
-			}
-=======
 	for _, content := range backend.contents {
 		if results, err := backend.LoadYAMLContent(content); err == nil {
 			translations = append(translations, results...)
->>>>>>> 7a56b2b0
 		} else {
 			panic(err)
 		}
